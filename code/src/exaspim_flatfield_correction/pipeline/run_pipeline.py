--- conflicted
+++ resolved
@@ -713,8 +713,14 @@
     res = params["res"]
     binned_channel = params["binned_channel"]
 
-<<<<<<< HEAD
-    set_dask_config()
+    results_dir = args.results_dir
+    if not os.path.exists(results_dir):
+        os.makedirs(results_dir, exist_ok=True)
+
+    # TODO: make a parameter
+    binned_res = "0"
+
+    set_dask_config(results_dir)
     co_memory = get_mem_limit()
     _LOGGER.info(f"CO_MEMORY: {co_memory}")
     if isinstance(co_memory, int) and co_memory <= 0:
@@ -722,16 +728,6 @@
             "CO_MEMORY must be set to a positive integer value "
             "to allocate memory for Dask workers."
         )
-=======
-    results_dir = args.results_dir
-    if not os.path.exists(results_dir):
-        os.makedirs(results_dir, exist_ok=True)
-
-    # TODO: make a parameter
-    binned_res = "0"
-
-    set_dask_config(results_dir)
->>>>>>> 82facd86
     client = Client(
         LocalCluster(
             processes=False, 
